(ns planck.core)

<<<<<<< HEAD
(defn file-seq
  "A tree seq on PLKFiles"
  [dir]
  (js/PLANCK_IO_FILESEQ dir))
=======
(defonce st (cljs/empty-state))

(defonce current-ns (atom 'cljs.user))

(defonce app-env (atom nil))

(defn map-keys [f m]
  (reduce-kv (fn [r k v] (assoc r (f k) v)) {} m))

(defn ^:export init-app-env [app-env]
  (reset! planck.core/app-env (map-keys keyword (cljs.core/js->clj app-env))))

(defn repl-read-string [line]
  (r/read-string {:read-cond :allow :features #{:cljs}} line))

(defn ^:export is-readable? [line]
  (binding [r/*data-readers* tags/*cljs-data-readers*]
    (try
      (repl-read-string line)
      true
      (catch :default _
        false))))

(defn ns-form? [form]
  (and (seq? form) (= 'ns (first form))))

(def repl-specials '#{in-ns require require-macros doc})

(defn repl-special? [form]
  (and (seq? form) (repl-specials (first form))))

(def repl-special-doc-map
  '{in-ns          {:arglists ([name])
                    :doc      "Sets *cljs-ns* to the namespace named by the symbol, creating it if needed."}
    require        {:arglists ([& args])
                    :doc      "Loads libs, skipping any that are already loaded."}
    require-macros {:arglists ([& args])
                    :doc      "Similar to the require REPL special function but\n  only for macros."}
    doc            {:arglists ([name])
                    :doc      "Prints documentation for a var or special form given its name"}})

(defn- repl-special-doc [name-symbol]
  (assoc (repl-special-doc-map name-symbol)
    :name name-symbol
    :repl-special-function true))


(defn resolve
  "Given an analysis environment resolve a var. Analogous to
   clojure.core/resolve"
  [env sym]
  {:pre [(map? env) (symbol? sym)]}
  (try
    (ana/resolve-var env sym
      (ana/confirm-var-exists-throw))
    (catch :default _
      (ana/resolve-macro-var env sym))))

(defn ^:export get-current-ns []
  (str @current-ns))

(defn completion-candidates-for-ns [ns-sym allow-private?]
  (map (comp str key)
    (filter (if allow-private?
              identity
              #(not (:private (:meta (val %)))))
      (apply merge
        ((juxt :defs :macros)
          (get (:cljs.analyzer/namespaces @planck.core/st) ns-sym))))))

(defn is-completion? [buffer-match-suffix candidate]
  (re-find (js/RegExp. (str "^" buffer-match-suffix)) candidate))

(defn ^:export get-completions [buffer]
  (let [namespace-candidates (map str
                               (keys (:cljs.analyzer/namespaces @planck.core/st)))
        all-candidates (into
                         (into
                           (into
                             (into #{} namespace-candidates)
                             (completion-candidates-for-ns 'cljs.core false))
                           (completion-candidates-for-ns @current-ns true))
                         (map str repl-specials))]
    (let [buffer-match-suffix (re-find #"[a-zA-Z]*$" buffer)
          buffer-prefix (subs buffer 0 (- (count buffer) (count buffer-match-suffix)))]
      (clj->js (if (= "" buffer-match-suffix)
                 []
                 (map #(str buffer-prefix %)
                   (sort
                     (filter (partial is-completion? buffer-match-suffix)
                       all-candidates))))))))

(defn extension->lang [extension]
  (if (= ".js" extension)
    :js
    :clj))

(defn load-and-callback! [path extension cb]
  (when-let [source (js/PLANCK_LOAD (str path extension))]
    (cb {:lang   (extension->lang extension)
         :source source})
    :loaded))

(defn load [{:keys [name macros path] :as full} cb]
  #_(prn full)
  (loop [extensions (if macros
                      [".clj" ".cljc"]
                      [".cljs" ".cljc" ".js"])]
    (if extensions
      (when-not (load-and-callback! path (first extensions) cb)
        (recur (next extensions)))
      (cb nil))))

(defn require [macros-ns? sym reload]
  (cljs.js/require
    {:*compiler*     st
     :*data-readers* tags/*cljs-data-readers*
     :*load-fn*      load
     :*eval-fn*      cljs/js-eval}
    sym
    reload
    {:macros-ns  macros-ns?
     :verbose    (:verbose @app-env)
     :source-map true}
    (fn [res]
      #_(println "require result:" res))))

(defn require-destructure [macros-ns? args]
  (let [[[_ sym] reload] args]
    (require macros-ns? sym reload)))

(defn ^:export run-main [main-ns args]
  (let [main-args (js->clj args)]
    (require false (symbol main-ns) nil)
    (cljs/eval-str st
      (str "(var -main)")
      nil
      {:ns         (symbol main-ns)
       :load       load
       :eval       cljs/js-eval
       :source-map true
       :context    :expr}
      (fn [{:keys [ns value error] :as ret}]
        (apply value args)))
    nil))

(defn load-core-source-maps! []
  (when-not (get (:source-maps @planck.core/st) 'planck.core)
    (swap! st update-in [:source-maps] merge {'planck.core
                                              (sm/decode
                                                (cljson->clj
                                                  (js/PLANCK_LOAD "planck/core.js.map")))
                                              'cljs.core
                                              (sm/decode
                                                (cljson->clj
                                                  (js/PLANCK_LOAD "cljs/core.js.map")))})))

(defn print-error [error]
  (let [cause (or (.-cause error) error)]
    (println (.-message cause))
    (load-core-source-maps!)
    (let [canonical-stacktrace (st/parse-stacktrace
                                 {}
                                 (.-stack cause)
                                 {:ua-product :safari}
                                 {:output-dir "file://(/goog/..)?"})]
      (println
        (st/mapped-stacktrace-str
          canonical-stacktrace
          (or (:source-maps @planck.core/st) {})
          nil)))))

(defn ^:export read-eval-print
  [source expression? print-nil-expression?]
  (binding [ana/*cljs-ns* @current-ns
            *ns* (create-ns @current-ns)
            r/*data-readers* tags/*cljs-data-readers*]
    (let [expression-form (and expression? (repl-read-string source))]
      (if (repl-special? expression-form)
        (let [env (assoc (ana/empty-env) :context :expr
                                         :ns {:name @current-ns})]
          (case (first expression-form)
            in-ns (reset! current-ns (second (second expression-form)))
            require (require-destructure false (rest expression-form))
            require-macros (require-destructure true (rest expression-form))
            doc (if (repl-specials (second expression-form))
                  (repl/print-doc (repl-special-doc (second expression-form)))
                  (repl/print-doc
                    (let [sym (second expression-form)
                          var (with-compiler-env st (resolve env sym))]
                      (if (= (namespace (:name var)) (str (:ns var)))
                        (update var :name #(symbol (name %)))
                        var)))))
          (prn nil))
        (try
          (cljs/eval-str
            st
            source
            (if expression? source "File")
            (merge
              {:ns         @current-ns
               :load       load
               :eval       cljs/js-eval
               :source-map false
               :verbose    (:verbose @app-env)}
              (when expression?
                {:context       :expr
                 :def-emits-var true}))
            (fn [{:keys [ns value error] :as ret}]
              (if expression?
                (if-not error
                  (do
                    (when (or print-nil-expression?
                            (not (nil? value)))
                      (prn value))
                    (when-not
                      (or ('#{*1 *2 *3 *e} expression-form)
                        (ns-form? expression-form))
                      (set! *3 *2)
                      (set! *2 *1)
                      (set! *1 value))
                    (reset! current-ns ns)
                    nil)
                  (do
                    (set! *e error))))
              (when error
                (print-error error))))
          (catch :default e
            (print-error e)))))))
>>>>>>> 940f4c69
<|MERGE_RESOLUTION|>--- conflicted
+++ resolved
@@ -1,11 +1,15 @@
-(ns planck.core)
-
-<<<<<<< HEAD
-(defn file-seq
-  "A tree seq on PLKFiles"
-  [dir]
-  (js/PLANCK_IO_FILESEQ dir))
-=======
+(ns planck.core
+  (:require-macros [cljs.env.macros :refer [with-compiler-env]])
+  (:require [cljs.js :as cljs]
+            [cljs.tagged-literals :as tags]
+            [cljs.tools.reader :as r]
+            [cljs.analyzer :as ana]
+            [cljs.repl :as repl]
+            [cljs.stacktrace :as st]
+            [cljs.source-map :as sm]
+            [tailrecursion.cljson :refer [cljson->clj]]
+            [planck.io]))
+
 (defonce st (cljs/empty-state))
 
 (defonce current-ns (atom 'cljs.user))
@@ -234,5 +238,4 @@
               (when error
                 (print-error error))))
           (catch :default e
-            (print-error e)))))))
->>>>>>> 940f4c69
+            (print-error e)))))))